--- conflicted
+++ resolved
@@ -20,11 +20,8 @@
         n_trials: int,
         n_jobs: int,
         search_space: Optional[DictConfig],
-<<<<<<< HEAD
         custom_search_space: Optional[str],
-=======
         params: Optional[DictConfig],
->>>>>>> 45a8edd3
     ) -> None:
         from ._impl import OptunaSweeperImpl
 
@@ -36,11 +33,8 @@
             n_trials,
             n_jobs,
             search_space,
-<<<<<<< HEAD
             custom_search_space,
-=======
             params,
->>>>>>> 45a8edd3
         )
 
     def setup(
