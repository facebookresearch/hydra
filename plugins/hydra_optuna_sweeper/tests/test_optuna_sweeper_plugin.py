--- conflicted
+++ resolved
@@ -235,7 +235,6 @@
     )
 
 
-<<<<<<< HEAD
 def test_optuna_custom_search_space_example(tmpdir: Path) -> None:
     max_z_difference_from_x = 0.5
     cmd = [
@@ -260,7 +259,8 @@
     w = returns["best_params"]["w"]
     assert w >= 0
     assert w <= 1
-=======
+
+
 @mark.parametrize(
     "search_space,params,raise_warning,msg",
     [
@@ -308,5 +308,4 @@
         ):
             sweeper._process_searchspace_config()
     else:
-        sweeper._process_searchspace_config()
->>>>>>> 45a8edd3
+        sweeper._process_searchspace_config()