# Copyright (c) Facebook, Inc. and its affiliates. All Rights Reserved
import os
import re
import subprocess
from pathlib import Path
from textwrap import dedent
from typing import Any, List

from _pytest.python_api import RaisesContext
from omegaconf import DictConfig, OmegaConf
from pytest import mark, raises

from hydra.test_utils.test_utils import (
    TSweepRunner,
    TTaskRunner,
    chdir_hydra_root,
    run_python_script,
    verify_dir_outputs,
)

chdir_hydra_root()


@mark.parametrize(
    "args,output_conf",
    [
        ([], OmegaConf.create()),
        (
            ["+db.driver=mysql", "+db.user=omry", "+db.password=secret"],
            OmegaConf.create(
                {"db": {"driver": "mysql", "user": "omry", "password": "secret"}}
            ),
        ),
    ],
)
def test_tutorial_simple_cli_app(
    tmpdir: Path, args: List[str], output_conf: DictConfig
) -> None:
    cmd = [
        "examples/tutorials/basic/your_first_hydra_app/1_simple_cli/my_app.py",
        "hydra.run.dir=" + str(tmpdir),
        "hydra.job.chdir=True",
    ]
    cmd.extend(args)
    result, _err = run_python_script(cmd)
    assert OmegaConf.create(result) == output_conf


def test_tutorial_working_directory(tmpdir: Path) -> None:
    cmd = [
        "examples/tutorials/basic/running_your_hydra_app/3_working_directory/my_app.py",
        f"hydra.run.dir={tmpdir}",
        "hydra.job.chdir=True",
    ]
    result, _err = run_python_script(cmd)
<<<<<<< HEAD
    assert result == f"Working directory : {tmpdir}"
=======
    working_directory, output_directory = result.split("\n")
    assert working_directory == f"Working directory : {tmpdir}"
>>>>>>> c4201e7f


def test_tutorial_working_directory_original_cwd(tmpdir: Path) -> None:
    cmd = [
        "examples/tutorials/basic/running_your_hydra_app/3_working_directory/original_cwd.py",
        f"hydra.run.dir={tmpdir}",
        "hydra.job.chdir=True",
    ]
    result, _err = run_python_script(cmd)
    assert (
        result.strip()
        == dedent(
            f"""
            Current working directory : {tmpdir}
            Orig working directory    : {os.getcwd()}
            to_absolute_path('foo')   : {Path(os.getcwd()) / "foo"}
            to_absolute_path('/foo')  : {Path("/foo").resolve()}
            """
        ).strip()
    )


@mark.parametrize(
    "args,expected",
    [
        ([], ["Info level message"]),
        (["hydra.verbose=[__main__]"], ["Info level message", "Debug level message"]),
    ],
)
def test_tutorial_logging(tmpdir: Path, args: List[str], expected: List[str]) -> None:
    cmd = [
        "examples/tutorials/basic/running_your_hydra_app/4_logging/my_app.py",
        f"hydra.run.dir={tmpdir}",
        "hydra.job.chdir=True",
    ]
    cmd.extend(args)
    result, _err = run_python_script(cmd)
    lines = result.splitlines()
    assert len(lines) == len(expected)
    for i in range(len(lines)):
        assert re.findall(re.escape(expected[i]), lines[i])


@mark.parametrize(
    "args,output_conf",
    [
        (
            [],
            OmegaConf.create(
                {"db": {"driver": "mysql", "password": "secret", "user": "omry"}}
            ),
        )
    ],
)
def test_tutorial_config_file(tmpdir: Path, args: List[str], output_conf: Any) -> None:
    cmd = [
        "examples/tutorials/basic/your_first_hydra_app/2_config_file/my_app.py",
        "hydra.run.dir=" + str(tmpdir),
        "hydra.job.chdir=True",
    ]
    cmd.extend(args)
    result, _err = run_python_script(cmd)
    assert OmegaConf.create(result) == output_conf


@mark.parametrize(
    "args,expected",
    [
        (
            [],
            OmegaConf.create(
                {"db": {"driver": "mysql", "user": "omry", "password": "secret"}}
            ),
        ),
        (["dataset.path=abc"], raises(subprocess.CalledProcessError)),
    ],
)
def test_tutorial_config_file_bad_key(
    tmpdir: Path, args: List[str], expected: Any
) -> None:
    """Similar to the previous test, but also tests exception values"""

    cmd = [
        "examples/tutorials/basic/your_first_hydra_app/2_config_file/my_app.py",
        "hydra.run.dir=" + str(tmpdir),
        "hydra.job.chdir=True",
    ]
    cmd.extend(args)
    if isinstance(expected, RaisesContext):
        with expected:
            run_python_script(cmd, print_error=False)
    else:
        stdout, _stderr = run_python_script(cmd)
        assert OmegaConf.create(stdout) == expected


@mark.parametrize(
    "args,output_conf",
    [
        ([], OmegaConf.create()),
        (
            ["+db=postgresql"],
            OmegaConf.create(
                {
                    "db": {
                        "driver": "postgresql",
                        "password": "drowssap",
                        "timeout": 10,
                        "user": "postgres_user",
                    }
                }
            ),
        ),
    ],
)
def test_tutorial_config_groups(
    tmpdir: Path, args: List[str], output_conf: DictConfig
) -> None:
    cmd = [
        "examples/tutorials/basic/your_first_hydra_app/4_config_groups/my_app.py",
        "hydra.run.dir=" + str(tmpdir),
        "hydra.job.chdir=True",
    ]
    cmd.extend(args)
    result, _err = run_python_script(cmd)
    assert OmegaConf.create(result) == output_conf


@mark.parametrize(
    "args,expected",
    [
        ([], {"db": {"driver": "mysql", "pass": "secret", "user": "omry"}}),
        (
            ["db=postgresql"],
            {
                "db": {
                    "driver": "postgresql",
                    "pass": "drowssap",
                    "timeout": 10,
                    "user": "postgres_user",
                }
            },
        ),
        (
            ["db=postgresql", "db.timeout=20"],
            {
                "db": {
                    "driver": "postgresql",
                    "pass": "drowssap",
                    "timeout": 20,
                    "user": "postgres_user",
                }
            },
        ),
    ],
)
def test_tutorial_defaults(tmpdir: Path, args: List[str], expected: DictConfig) -> None:
    cmd = [
        "examples/tutorials/basic/your_first_hydra_app/5_defaults/my_app.py",
        "hydra.run.dir=" + str(tmpdir),
        "hydra.job.chdir=True",
    ]
    cmd.extend(args)
    result, _err = run_python_script(cmd)
    assert OmegaConf.create(result) == OmegaConf.create(expected)


def test_composition_config_example(
    hydra_restore_singletons: Any, hydra_task_runner: TTaskRunner
) -> None:
    with hydra_task_runner(
        calling_file="examples/tutorials/basic/your_first_hydra_app/6_composition/my_app.py",
        calling_module=None,
        config_path="conf",
        config_name="config.yaml",
        overrides=["schema=school"],
        configure_logging=True,
    ) as task:
        assert task.job_ret is not None
        assert task.job_ret.cfg == {
            "db": {"driver": "mysql", "user": "omry", "pass": "secret"},
            "ui": {"windows": {"create_db": True, "view": True}},
            "schema": {
                "database": "school",
                "tables": [
                    {
                        "name": "students",
                        "fields": [{"name": "string"}, {"class": "int"}],
                    },
                    {
                        "name": "exams",
                        "fields": [
                            {"profession": "string"},
                            {"time": "data"},
                            {"class": "int"},
                        ],
                    },
                ],
            },
        }
        verify_dir_outputs(task.job_ret, overrides=task.overrides)


def test_sweeping_example(
    hydra_restore_singletons: Any, hydra_sweep_runner: TSweepRunner
) -> None:
    with hydra_sweep_runner(
        calling_file="examples/tutorials/basic/your_first_hydra_app/6_composition/my_app.py",
        calling_module=None,
        config_path="conf",
        config_name="config.yaml",
        task_function=None,
        overrides=["schema=warehouse,support", "db=mysql,postgresql"],
    ) as sweep:
        overrides = {
            ("schema=warehouse", "db=mysql"),
            ("schema=warehouse", "db=postgresql"),
            ("schema=support", "db=mysql"),
            ("schema=support", "db=postgresql"),
        }

        assert sweep.returns is not None and len(sweep.returns[0]) == 4
        for ret in sweep.returns[0]:
            assert tuple(ret.overrides) in overrides


@mark.parametrize(
    "args,expected",
    [
        (
            [],
            {
                "db": {"driver": "mysql", "pass": "secret", "user": "${oc.env:USER}"},
                "ui": {"windows": {"create_db": True, "view": True}},
                "schema": {
                    "database": "school",
                    "tables": [
                        {
                            "name": "students",
                            "fields": [{"name": "string"}, {"class": "int"}],
                        },
                        {
                            "name": "exams",
                            "fields": [
                                {"profession": "string"},
                                {"time": "data"},
                                {"class": "int"},
                            ],
                        },
                    ],
                },
            },
        )
    ],
)
def test_advanced_ad_hoc_composition(
    monkeypatch: Any, tmpdir: Path, args: List[str], expected: Any
) -> None:
    monkeypatch.setenv("USER", "test_user")
    cmd = [
        "examples/advanced/ad_hoc_composition/hydra_compose_example.py",
        f"hydra.run.dir={tmpdir}",
        "hydra.job.chdir=True",
    ]
    result, _err = run_python_script(cmd)
    assert OmegaConf.create(result) == OmegaConf.create(expected)


def test_examples_using_the_config_object(tmpdir: Path) -> None:
    cmd = [
        "examples/tutorials/basic/your_first_hydra_app/3_using_config/my_app.py",
        f"hydra.run.dir={tmpdir}",
        "hydra.job.chdir=True",
    ]

    run_python_script(cmd)<|MERGE_RESOLUTION|>--- conflicted
+++ resolved
@@ -53,12 +53,8 @@
         "hydra.job.chdir=True",
     ]
     result, _err = run_python_script(cmd)
-<<<<<<< HEAD
-    assert result == f"Working directory : {tmpdir}"
-=======
     working_directory, output_directory = result.split("\n")
     assert working_directory == f"Working directory : {tmpdir}"
->>>>>>> c4201e7f
 
 
 def test_tutorial_working_directory_original_cwd(tmpdir: Path) -> None:
