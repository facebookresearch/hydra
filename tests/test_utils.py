--- conflicted
+++ resolved
@@ -3,31 +3,20 @@
 import os
 import re
 from pathlib import Path
-<<<<<<< HEAD
 from textwrap import dedent
-from typing import Any
+from typing import Any, Optional
 from unittest.mock import patch
 
 from omegaconf import DictConfig, OmegaConf
-from pytest import mark, param, raises
+from pytest import mark, param, raises, warns
 
 from hydra import utils
+from hydra._internal.deprecation_warning import deprecation_warning
 from hydra._internal.utils import run_and_report
 from hydra.conf import HydraConf, RuntimeConf
 from hydra.core.hydra_config import HydraConfig
+from hydra.errors import HydraDeprecationError
 from hydra.test_utils.test_utils import assert_regex_match
-=======
-from typing import Any, Optional
-
-from omegaconf import DictConfig, OmegaConf
-from pytest import mark, param, raises, warns
-
-from hydra import utils
-from hydra._internal.deprecation_warning import deprecation_warning
-from hydra.conf import HydraConf, RuntimeConf
-from hydra.core.hydra_config import HydraConfig
-from hydra.errors import HydraDeprecationError
->>>>>>> 896be908
 
 
 def test_get_original_cwd(hydra_restore_singletons: Any) -> None:
@@ -81,7 +70,28 @@
     assert utils.to_absolute_path(path) == expected
 
 
-<<<<<<< HEAD
+@mark.parametrize(
+    "env_setting,expected_error",
+    [
+        param(None, False, id="env_unset"),
+        param("", False, id="env_empty"),
+        param("1", True, id="env_set"),
+    ],
+)
+def test_deprecation_warning(
+    monkeypatch: Any, env_setting: Optional[str], expected_error: bool
+) -> None:
+    msg = "Feature FooBar is deprecated"
+    if env_setting is not None:
+        monkeypatch.setenv("HYDRA_DEPRECATION_WARNINGS_AS_ERRORS", env_setting)
+    if expected_error:
+        with raises(HydraDeprecationError, match=re.escape(msg)):
+            deprecation_warning(msg)
+    else:
+        with warns(UserWarning, match=re.escape(msg)):
+            deprecation_warning(msg)
+
+
 class TestRunAndReport:
     """
     Test the `hydra._internal.utils.run_and_report` function.
@@ -228,26 +238,4 @@
                 run_and_report(demo_func)
         mock_stderr.seek(0)
         stderr_output = mock_stderr.read()
-        assert_regex_match(expected_traceback_regex, stderr_output)
-=======
-@mark.parametrize(
-    "env_setting,expected_error",
-    [
-        param(None, False, id="env_unset"),
-        param("", False, id="env_empty"),
-        param("1", True, id="env_set"),
-    ],
-)
-def test_deprecation_warning(
-    monkeypatch: Any, env_setting: Optional[str], expected_error: bool
-) -> None:
-    msg = "Feature FooBar is deprecated"
-    if env_setting is not None:
-        monkeypatch.setenv("HYDRA_DEPRECATION_WARNINGS_AS_ERRORS", env_setting)
-    if expected_error:
-        with raises(HydraDeprecationError, match=re.escape(msg)):
-            deprecation_warning(msg)
-    else:
-        with warns(UserWarning, match=re.escape(msg)):
-            deprecation_warning(msg)
->>>>>>> 896be908
+        assert_regex_match(expected_traceback_regex, stderr_output)