defaults:
<<<<<<< HEAD
  - hydra/hydra_logging : default   # Hydra's logging config
  - hydra/job_logging : default     # Job's logging config
  - hydra/launcher: basic           # Launcher config
  - hydra/sweeper: basic            # Sweeper config
  - hydra/output: default           # Output directory
  - hydra/help: default             # --help template
  - hydra/hydra_help: default       # --hydra-help template
=======
  - hydra/hydra_logging : default
  - hydra/job_logging : default
  - hydra/launcher: basic
  - hydra/sweeper: basic
  - hydra/output: default
  - hydra/help: default
>>>>>>> 49aea87b

hydra:
  run: ???              # Normal run output configuration
  sweep: ???            # Multi-run output configuration
  hydra_logging: ???    # Logging configuration for Hydra
  job_logging: ???      # Logging configuration for the job
  sweeper: ???          # Sweeper configuration
  launcher: ???         # Launcher configuration
  help: ???             # Program Help template
  hydra_help: ???       # Hydra's help template

  # Output directory for produced configuration files and overrides.
  # E.g., hydra.yaml, overrides.yaml will go here. Useful for debugging
  # and extra context when looking at past runs.
  output_subdir: ".hydra"

  # Those lists will contain runtime overrides
  overrides:
    # Overrides for the hydra configuration
    hydra: []
    # Overrides for the task configuration
    task: []

  # job runtime information will be populated here
  job: {}

  # populated at runtime
  runtime:
<<<<<<< HEAD
    version: ???    # Hydra's version
    cwd: ???        # Original working directory the app was executed from
=======
    version: ???
>>>>>>> 49aea87b

  # Can be a boolean, string or a list of strings
  # If a boolean, setting to true will set the log level for the root logger to debug
  # If a string, it's interpreted as a the list [string]
  # If a list, each element is interpreted as a logger to have logging level set to debug.
  # Typical command lines to manipulate hydra.verbose:
  # hydra.verbose=true
  # hydra.verbose=[hydra,__main__]
  verbose: false

  # Program Help template
  help: ???

  hydra_help:
    # Help header.

    # Basic Hydra flags:
    #   $FLAGS_HELP
    #
    # Config groups, choose one of:
    #   $APP_CONFIG_GROUPS: All config groups that does not start with hydra/.
    #   $HYDRA_CONFIG_GROUPS: All the Hydra config groups (starts with hydra/)
    #
    # Configuration generated with overrides:
    #   $CONFIG : Generated config
    #
    template: |
      Hydra (${hydra.runtime.version})
      See https://cli.dev for more info.

      == Flags ==
      $FLAGS_HELP

      == Configuration groups ==
      Compose your configuration from those groups (For example, append hydra/job_logging=disabled to command line)

      $HYDRA_CONFIG_GROUPS

      Use '--cfg hydra' to Show the Hydra config.<|MERGE_RESOLUTION|>--- conflicted
+++ resolved
@@ -1,5 +1,4 @@
 defaults:
-<<<<<<< HEAD
   - hydra/hydra_logging : default   # Hydra's logging config
   - hydra/job_logging : default     # Job's logging config
   - hydra/launcher: basic           # Launcher config
@@ -7,14 +6,6 @@
   - hydra/output: default           # Output directory
   - hydra/help: default             # --help template
   - hydra/hydra_help: default       # --hydra-help template
-=======
-  - hydra/hydra_logging : default
-  - hydra/job_logging : default
-  - hydra/launcher: basic
-  - hydra/sweeper: basic
-  - hydra/output: default
-  - hydra/help: default
->>>>>>> 49aea87b
 
 hydra:
   run: ???              # Normal run output configuration
@@ -43,12 +34,8 @@
 
   # populated at runtime
   runtime:
-<<<<<<< HEAD
     version: ???    # Hydra's version
     cwd: ???        # Original working directory the app was executed from
-=======
-    version: ???
->>>>>>> 49aea87b
 
   # Can be a boolean, string or a list of strings
   # If a boolean, setting to true will set the log level for the root logger to debug
@@ -57,34 +44,4 @@
   # Typical command lines to manipulate hydra.verbose:
   # hydra.verbose=true
   # hydra.verbose=[hydra,__main__]
-  verbose: false
-
-  # Program Help template
-  help: ???
-
-  hydra_help:
-    # Help header.
-
-    # Basic Hydra flags:
-    #   $FLAGS_HELP
-    #
-    # Config groups, choose one of:
-    #   $APP_CONFIG_GROUPS: All config groups that does not start with hydra/.
-    #   $HYDRA_CONFIG_GROUPS: All the Hydra config groups (starts with hydra/)
-    #
-    # Configuration generated with overrides:
-    #   $CONFIG : Generated config
-    #
-    template: |
-      Hydra (${hydra.runtime.version})
-      See https://cli.dev for more info.
-
-      == Flags ==
-      $FLAGS_HELP
-
-      == Configuration groups ==
-      Compose your configuration from those groups (For example, append hydra/job_logging=disabled to command line)
-
-      $HYDRA_CONFIG_GROUPS
-
-      Use '--cfg hydra' to Show the Hydra config.+  verbose: false